import asyncio
import datetime
import json
import os
from abc import ABC, abstractmethod
from pathlib import Path
from typing import Dict, List, Literal, Optional, Union

import numpy as np
from loguru import logger
import pandas as pd  # type: ignore
from pydantic import BaseModel, Field, model_validator

from phosphobot.utils import (
    NumpyEncoder,
    compute_sum_squaresum_framecount_from_video,
    create_video_file,
    get_home_app_path,
    decode_numpy,
    NdArrayAsList,
)
from phosphobot.types import VideoCodecs


class BaseRobotPIDGains(BaseModel):
    """
    PID gains for servo motors
    """

    p_gain: float
    i_gain: float
    d_gain: float


class BaseRobotConfig(BaseModel):
    """
    Calibration configuration for a robot
    """

    name: str
    servos_voltage: float
    servos_offsets: List[float]
    servos_calibration_position: List[float]
    servos_offsets_signs: List[float]
    pid_gains: List[BaseRobotPIDGains] = Field(default_factory=list)

    # Torque value to consider that an object is gripped
    gripping_threshold: int = 0
    non_gripping_threshold: int = 0  # noise

    @classmethod
    def from_json(cls, filepath: str) -> Union["BaseRobotConfig", None]:
        """
        Load a configuration from a JSON file
        """
        try:
            with open(filepath, "r") as f:
                data = json.load(f)

        except FileNotFoundError:
            logger.warning(f"Configuration file {filepath} not found.")
            return None

        return cls(**data)

    @classmethod
    def from_v0_json(
        cls, class_name: str, name: str, bundled_calibration_path: Path, serial_id: str
    ) -> Union["BaseRobotConfig", None]:
        """
        Load the config from a v0 JSON file
        """
        filename = f"{class_name}_config.json"
        filepath = str(get_home_app_path() / "calibration" / filename)
        try:
            with open(filepath, "r") as f:
                data = json.load(f)
        except FileNotFoundError:
            logger.warning(f"Configuration file {filepath} not found.")
            return None

        logger.info(f"Loaded v0 config for {name} from {filepath}")

        # Load a bundled config file with the same name as the robot
        files = os.listdir(bundled_calibration_path)
        same_name_files = [f for f in files if f.startswith(name)]
        if len(same_name_files) == 0:
            logger.warning(
                f"No bundled calibration file found for {name} in {bundled_calibration_path}"
            )
            return None

        same_name_config = cls.from_json(
            str(bundled_calibration_path / same_name_files[0])
        )
        if same_name_config is None:
            logger.warning(
                f"Failed to load bundled calibration file for {name} in {bundled_calibration_path}"
            )
            return None

        # Copy the data from the v0 JSON file
        same_name_config.name = name
        same_name_config.servos_voltage = data["SERVOS_VOLTAGE"]
        same_name_config.servos_offsets = data["SERVOS_OFFSETS"]
        same_name_config.servos_calibration_position = data[
            "SERVOS_CALIBRATION_POSITION"
        ]
        same_name_config.servos_offsets_signs = data["SERVOS_OFFSETS_SIGNS"]

        # Save the new configuration
        same_name_config.save_local(serial_id=serial_id)

        return same_name_config

    @classmethod
    def from_serial_id(
        cls, serial_id: str, name: str
    ) -> Union["BaseRobotConfig", None]:
        """
        Load a configuration from a serial ID and a name.
        """
        filename = f"{name}_{serial_id}_config.json"
        filepath = str(get_home_app_path() / "calibration" / filename)
        return cls.from_json(filepath)

    def to_json(self, filename: str) -> None:
        """
        Save the configuration to a JSON file
        """
        with open(filename, "w") as f:
            f.write(self.model_dump_json(indent=4))

    def save_local(self, serial_id: str) -> str:
        """
        Save the configuration to the local calibration folder

        Returns:
            The path to the saved file
        """
        filename = f"{self.name}_{serial_id}_config.json"
        filepath = str(get_home_app_path() / "calibration" / filename)
        logger.info(f"Saving configuration to {filepath}")
        self.to_json(filepath)
        return filepath


class BaseRobot(ABC):
    @abstractmethod
    def set_motor_positions(
        self, positions: np.ndarray, enable_gripper: bool = False
    ) -> None:
        """
        Set the motor positions of the robot
        """
        raise NotImplementedError

    @abstractmethod
    def get_info(self) -> "BaseRobotInfo":
        """
        Get information about the robot
        Dict returned is info.json file at initialization
        """
        raise NotImplementedError

    @abstractmethod
    def control_gripper(self, position: float) -> None:
        """
        Control the gripper of the robot
        """
        raise NotImplementedError


class Observation(BaseModel):
    # Main image (reference for OpenVLA actions)
    # TODO PLB: what size?
    # OpenVLA size: 224 × 224px
    main_image: np.ndarray
    # We store any other images from other cameras here
    secondary_images: List[np.ndarray] = Field(default_factory=list)
    # Size 7 array with the robot end effector (absolute, in the robot referencial)
    # Warning: this is not the same 'state' used in lerobot examples
    state: np.ndarray
    # Current joints positions of the robot
    joints_position: np.ndarray
    # Instruction given to the robot, can be null when recording the dataset
    language_instruction: str | None = None
    # Timestamp in seconds since episode start (usefull for frequency)
    timestamp: float | None = None

    # To be able to use np.array in pydantic, we need to use arbitrary_types_allowed = True
    class Config:
        arbitrary_types_allowed = True

    def dict(self, *args, **kwargs):
        # Override dict method to handle numpy arrays
        d = super().dict(*args, **kwargs)
        return d


class Step(BaseModel):
    observation: Observation  # Current observation, most informations are stored here
    # Robot action as outputed by OpenVLA (size 7 array) based on the CURRENT observation
    action: Optional[np.ndarray] = None
    # if this is the first step of an episode that contains the initial state.
    is_first: bool | None = None
    # True if this is a terminal step, meaning the episode isn' over after this step but the robot is in a terminal state
    is_terminal: bool | None = None
    # if this is the last step of an episode, that contains the last observation. When true,
    is_last: bool | None = None
    reward: float = 0.0  # Reward given by the environment
    # Discount factor for the reward, not used for now
    discount: float = 1.0
    # Any other metadata we want to store, for instance the created_at timestamp in ms
    metadata: dict = Field(default_factory=dict)

    class Config:
        arbitrary_types_allowed = True


class Episode(BaseModel):
    """
    # Save an episode
    episode.save("robot_episode.json")

    # Load episode
    loaded_episode = Episode.load("robot_episode.json")

    """

    steps: List[Step] = Field(default_factory=list)
    metadata: dict = Field(default_factory=dict)

    def save(
        self,
        folder_name: str,
        dataset_name: str,
        fps: int,
        codec: VideoCodecs,
        format_to_save: Literal["json", "lerobot_v2"] = "json",
    ):
        """
        Save the episode to a JSON file with numpy array handling for phospho recording to RLDS format
        Save the episode to a parquet file with an mp4 video for LeRobot recording

        # Episode are saved in a folder with the following structure:

        ---- <folder_name>
        |   ---- json
        |   |   ---- <dataset_name>
        |   |   |   ---- episode_xxxx-xx-xx_xx-xx-xx.json
        |   ---- lerobot_v2
        |   |   ---- <dataset_name>
        |   |   |   ---- data
        |   |   |   |   ---- chunk-000
        |   |   |   |   |   ---- episode_xxxxxx.parquet
        |   |   |   ---- videos
        |   |   |   |   ---- chunk-000
        |   |   |   |   |   ---- observation.images.main.right (if stereo else only main)
        |   |   |   |   |   |   ---- episode_xxxxxx.mp4
        |   |   |   |   |   ---- observation.images.main.left (if stereo)
        |   |   |   |   |   |   ---- episode_xxxxxx.mp4
        |   |   |   |   |   ---- observation.images.secondary_0 (Optional)
        |   |   |   |   |   |   ---- episode_xxxxxx.mp4
        |   |   |   |   |   ---- observation.images.secondary_1 (Optional)
        |   |   |   |   |   |   ---- episode_xxxxxx.mp4
        |   |   |   ---- meta
        |   |   |   |   ---- stats.json
        |   |   |   |   ---- episodes.jsonl
        |   |   |   |   ---- tasks.jsonl
        |   |   |   |   ---- info.json

        """

        # Update the metadata with the format used to save the episode
        self.metadata["format"] = format_to_save
        logger.info(f"Saving episode to {folder_name} with format {format_to_save}")
        dataset_path = os.path.join(folder_name, format_to_save, dataset_name)

        if format_to_save == "lerobot_v2":
            data_path = os.path.join(dataset_path, "data", "chunk-000")
            # Ensure there is a older folder_name/episode_format/dataset_name/data/chunk-000/
            os.makedirs(
                data_path,
                exist_ok=True,
            )

            # Check the elements in the folder folder_name/lerobot_v2-format/dataset_name/data/chunk-000/
            # the episode index is the max index + 1
            # We create the list of index from filenames and take the max + 1
            li_data_filename = os.listdir(data_path)
            episode_index = (
                max(
                    [
                        int(data_filename.split("_")[-1].split(".")[0])
                        for data_filename in li_data_filename
                    ]
                )
                + 1
                if li_data_filename
                else 0
            )

            secondary_camera_frames = self.get_frames_secondary_cameras()

            filename = os.path.join(
                data_path,
                f"episode_{episode_index:06d}.parquet",
            )
            logger.debug(
                f"Saving Episode {episode_index} data in LeRobot format to: {filename}"
            )
            lerobot_episode_parquet: LeRobotEpisodeParquet = (
                self.convert_episode_data_to_LeRobot(
                    fps=fps, episodes_path=data_path, episode_index=episode_index
                )
            )
            # Ensure the directory for the file exists
            os.makedirs(os.path.dirname(filename), exist_ok=True)
            df = pd.DataFrame(lerobot_episode_parquet.model_dump())

            # Rename observation_state to observation.state
            df.rename(columns={"observation_state": "observation.state"}, inplace=True)
            df.to_parquet(filename, index=False)

            logger.info(f"Data of episode {episode_index} saved to {filename}")

            def create_video_path(folder_name: str, camera_name: str) -> str:
                logger.info(f"Creating video path for {camera_name}")
                return os.path.join(
                    folder_name,
                    "lerobot_v2",
                    dataset_name,
                    "videos/chunk-000",
                    f"observation.images.{camera_name}/episode_{episode_index:06d}.mp4",
                )

            # numpy are shape: height, width, channels
            img_shape = self.steps[0].observation.main_image.shape[:2]
            main_camera_size = (img_shape[1], img_shape[0])

            assert len(main_camera_size) == 2, "Main camera size must be 2D"

            logger.debug(f"Main camera target size: {main_camera_size}")

            # Create the main video file and path
            video_path = create_video_path(folder_name, "main")
            saved_path = create_video_file(
                frames=np.array(self.get_frames_main_camera()),
                target_size=main_camera_size,
                output_path=video_path,
                fps=fps,
                codec=codec,
            )
            # check if the video was saved
            if (isinstance(saved_path, str) and os.path.exists(saved_path)) or (
                isinstance(saved_path, tuple)
                and all(os.path.exists(path) for path in saved_path)
            ):
                logger.info(
                    f"{'Video' if isinstance(saved_path, str) else 'Stereo video'} saved to {video_path}"
                )
            else:
                logger.error(
                    f"{'Video' if isinstance(saved_path, str) else 'Stereo video'} not saved to {video_path}"
                )

            # Create the secondary camera videos and paths
            for index, camera_frames in enumerate(secondary_camera_frames):
                video_path = create_video_path(folder_name, f"secondary_{index}")
                img_shape = camera_frames[0].shape
                logger.debug(f"Secondary cameras are arrays of dimension: {img_shape}")
                secondary_camera_image_size = (img_shape[1], img_shape[0])
                logger.debug(
                    f"Secondary cameras target size: {secondary_camera_image_size}"
                )
                if len(secondary_camera_image_size) != 2:
                    logger.error(
                        f"Secondary camera {index} image must be 2D, skipping video creation"
                    )
                    continue

                os.makedirs(os.path.dirname(video_path), exist_ok=True)
                create_video_file(
                    target_size=secondary_camera_image_size,
                    frames=camera_frames,
                    output_path=video_path,
                    fps=fps,
                    codec=codec,
                )
                if os.path.exists(video_path):
                    logger.info(f"Video for camera {index} saved to {video_path}")
                else:
                    logger.error(f"Video for camera {index} not saved to {video_path}")

        # Case where we save the episode in JSON format
        # Save the episode to a JSON file
        else:
            logger.info("Saving Episode data in JSON format")
            episode_index = (
                max(
                    [
                        int(data_filename.split("_")[-1].split(".")[0])
                        for data_filename in os.listdir(dataset_path)
                    ]
                )
                + 1
                if os.listdir(dataset_path)
                else 0
            )
            # Convert the episode to a dictionary
            data_dict = self.model_dump()
            json_filename = os.path.join(
                folder_name,
                format_to_save,
                dataset_name,
                f"episode_{datetime.datetime.now().strftime('%Y-%m-%d_%H-%M-%S')}.json",
            )

            # Ensure the directory for the file exists
            os.makedirs(os.path.dirname(json_filename), exist_ok=True)

            # Save to JSON using the custom encoder
            with open(json_filename, "w") as f:
                json.dump(data_dict, f, cls=NumpyEncoder)

    @classmethod
    def load(cls, filename: str) -> "Episode":
        """Load an episode from a JSON file with numpy array handling"""
        path = os.getcwd()
        filename = os.path.join(
            path, "recordings/json-format/example_dataset/", filename
        )

        with open(filename, "r") as f:
            data_dict = json.load(f, object_hook=decode_numpy)

        logger.info(f"Loaded episode from {filename}")

        return cls(**data_dict)

    def add_step(self, step: Step):
        """
        Add a step to the episode
        Handles the is_first, is_terminal and is_last flags to set the correct values when appending a step
        """
        # When a step is aded, it is the last of the episode by default until we add another step
        step.is_terminal = True
        step.is_last = True
        # If current step is the first step of the episode
        if not self.steps:
            step.is_first = True
        else:
            step.is_first = False
            # Change the previous step to not be terminal and last
            self.steps[-1].is_terminal = False
            self.steps[-1].is_last = False
        # Append the step to the episode
        self.steps.append(step)

    def update_previous_step(self, step: Step):
        """
        Update the previous step with the given step.
        """
        # The action is an order in absolute on the postion of the robots joints (radians angles)
        self.steps[-1].action = step.observation.joints_position

    async def play(self, robot: BaseRobot):
        """
        Play the episode on the robot.
        """
        for index, step in enumerate(self.steps):
            # Move the robot to the recorded position
            robot.set_motor_positions(step.observation.joints_position[:6])
            robot.control_gripper(step.observation.joints_position[-1])

            # Wait for the next step
            next_step = self.steps[index + 1] if index + 1 < len(self.steps) else None
            if next_step is not None:
                if (
                    next_step.observation.timestamp is not None
                    and step.observation.timestamp is not None
                ):
                    delta_timestamp = (
                        next_step.observation.timestamp - step.observation.timestamp
                    )
                    await asyncio.sleep(delta_timestamp)

    def get_episode_index(self, episode_recording_folder_path: str, dataset_name: str):
        dataset_path = os.path.join(
            episode_recording_folder_path, f"lerobot_v2-format/{dataset_name}/"
        )

        meta_path = os.path.join(dataset_path, "meta")
        # Ensure meta folder exists
        os.makedirs(meta_path, exist_ok=True)

        # Check the number of elements in the meta_file info.json
        if not os.path.exists(os.path.join(meta_path, "info.json")):
            episode_index = 0

        else:
            with open(os.path.join(meta_path, "info.json"), "r") as f:
                info_json = json.load(f)
                episode_index = info_json["total_episodes"]
        return episode_index

    @property
    def index(self) -> int:
        """
        Return the episode index
        """
        return self.metadata.get("index", 0)

    # Setter
    @index.setter
    def index(self, value: int):
        """
        Set the episode index
        """
        self.metadata["index"] = value

    def convert_episode_data_to_LeRobot(
        self,
        fps: int,
        episodes_path: str,  # We need the episodes path to load the value of the last frame index
        episode_index: int = 0,
    ):
        """
        Convert a dataset to the LeRobot format
        """
        logger.info("Converting dataset to LeRobot format...")

        # Prepare the data for the Parquet file
        episode_data: Dict[str, List] = {
            "action": [],
            "observation.state": [],  # with a dot, not an underscore
            "timestamp": [],
            "task_index": [],
            "episode_index": [],
            "frame_index": [],
            "index": [],
        }

        if self.steps[0].observation.timestamp is None:
            raise ValueError(
                "The first step of the episode must have a timestamp to calculate the other timestamps during reedition of timestamps."
            )

        logger.info(f"Number of steps during conversion: {len(self.steps)}")

        # episode_data["timestamp"] = [step.observation.timestamp for step in self.steps]
        episode_data["timestamp"] = (np.arange(len(self.steps)) / fps).tolist()

        # Fetch the last frame index of the previous episode to continue the indexation of "index" if episode is not the first one
        if episode_index > 0:
            previous_episode_path = os.path.join(
                episodes_path,
                f"episode_{episode_index - 1:06d}.parquet",
            )
            # We load only the last frame index of the previous episode
            previous_episode = pd.read_parquet(
                previous_episode_path, columns=["frame_index"], filters=None
            ).tail(1)
            last_frame_index = 1 + previous_episode["frame_index"].iloc[0]
        else:
            last_frame_index = 0

        for frame_index, step in enumerate(self.steps):
            # Fill in the data for each step
            episode_data["episode_index"].append(episode_index)
            episode_data["frame_index"].append(frame_index)
            episode_data["observation.state"].append(
                step.observation.joints_position.astype(np.float32)
            )
            episode_data["index"].append(frame_index + last_frame_index)
            # TODO: Implement multiple tasks in dataset
            episode_data["task_index"].append(0)
            assert step.action is not None, (
                "The action must be set for each step before saving"
            )
            episode_data["action"].append(step.action.tolist())

        # Validate frame dimensions and data type
        height, width = self.steps[0].observation.main_image.shape[:2]
        if any(
            frame.shape[:2] != (height, width) or frame.ndim != 3
            for frame in self.get_frames_main_camera()
        ):
            raise ValueError(
                "All frames must have the same dimensions and be 3-channel RGB images."
            )

        return LeRobotEpisodeParquet(
            action=episode_data["action"],
            observation_state=episode_data["observation.state"],
            timestamp=episode_data["timestamp"],
            task_index=episode_data["task_index"],
            episode_index=episode_data["episode_index"],
            frame_index=episode_data["frame_index"],
            index=episode_data["index"],
        )

    def get_delta_joints_position(self) -> np.ndarray:
        """
        Return the delta joints position between each step
        """

        deltas_joints_position = np.diff(
            np.array([step.observation.joints_position for step in self.steps]),
            axis=0,
        )

        deltas_joints_position = np.vstack(
            [deltas_joints_position, np.zeros_like(deltas_joints_position[0])]
        )

        return deltas_joints_position

    def get_fps(self) -> float:
        """
        Return the average FPS of the episode
        """
        # Calculate FPS for each episode

        timestamps = np.array([step.observation.timestamp for step in self.steps])
        if (
            len(timestamps) > 1
        ):  # Ensure we have at least 2 timestamps to calculate diff
            fps = 1 / np.mean(np.diff(timestamps))

        return fps

    def get_episode_chunk(self) -> int:
        """
        Return the episode chunk
        """
        raise NotImplementedError

    def get_frames_main_camera(self) -> List[np.ndarray]:
        """
        Return the frames of the main camera
        """
        return [step.observation.main_image for step in self.steps]

    def get_frames_secondary_cameras(self) -> List[np.ndarray]:
        """
        Returns a list, where each np.array is a series of frames for a secondary camera.
        """
        # Handle the case where there are no secondary images
        if not self.steps[0].observation.secondary_images:
            return []

        # Convert the nested structure to a numpy array first
        all_images = [
            np.array([step.observation.secondary_images[i] for step in self.steps])
            for i in range(len(self.steps[0].observation.secondary_images))
        ]

        return all_images


class LeRobotEpisodeParquet(BaseModel):
    """
    Episode class for LeRobot
    """

    action: List[List[float]]
    observation_state: List[List[float]]
    timestamp: List[float]
    task_index: List[int]
    episode_index: List[int]
    frame_index: List[int]
    index: List[int]

    @model_validator(mode="before")
    def validate_lengths(cls, values):
        """
        Ensure all lists have the same length.
        """
        lengths = [
            len(values.get(field, []))
            for field in [
                "action",
                "observation_state",
                "timestamp",
                "task_index",
                "episode_index",
                "frame_index",
                "index",
            ]
        ]
        if len(set(lengths)) != 1:
            raise ValueError(
                "All items in LeRobotEpisodeParquet must have the same length."
            )
        return values


class Dataset(BaseModel):
    """
    Save a dataset

    ```python
    dataset.save("robot_dataset.json")
    ```

    Load dataset

    ```python
    loaded_dataset = Dataset.load("robot_dataset.json")
    ```
    """

    episodes: List[Episode]
    metadata: dict = Field(default_factory=dict)

    def save(self, filename: str):
        """
        Save the dataset to a JSON file with numpy array handling
        TODO: add compression of images arrays
        """
        # Convert the dataset to a dictionary
        data_dict = self.model_dump()

        # Save to JSON using the custom encoder
        with open(filename, "w") as f:
            json.dump(data_dict, f, cls=NumpyEncoder)

    @classmethod
    def load(cls, filename: str) -> "Dataset":
        """Load a dataset from a JSON file with numpy array handling"""
        with open(filename, "r") as f:
            data_dict = json.load(f, object_hook=decode_numpy)
        return cls(**data_dict)

    def get_total_frames(self) -> int:
        """
        Return the total number of frames in the dataset
        """
        return sum(len(episode.steps) for episode in self.episodes)

    def get_robot_types(self) -> str:
        """
        Return in one string the robot types used in the dataset
        """
        unique_robot_types = set(
            episode.metadata.get("robot_type") for episode in self.episodes
        )
        # Concatenate all the robot types in a string
        return ", ".join(
            str(robot) for robot in unique_robot_types if robot is not None
        )

    def get_observation_state_shape(self) -> tuple:
        """
        Check that the dataset has the same observation shape for all states and return it
        """
        unique_shapes = set(
            episode.steps[0].observation.state.shape for episode in self.episodes
        )
        if len(unique_shapes) > 1:
            raise ValueError(
                f"Dataset has multiple observation shapes: {unique_shapes}"
            )
        return unique_shapes.pop()

    def get_images_shape(self) -> tuple:
        """
        Check that all the images have the same shape and return it
        """
        unique_shapes = set(
            step.observation.main_image.shape
            for episode in self.episodes
            for step in episode.steps
        )
        if len(unique_shapes) > 1:
            raise ValueError(f"Dataset has multiple image shapes: {unique_shapes}")
        return unique_shapes.pop()

    def get_joints_position_shape(self) -> tuple:
        """
        Check that the dataset has the same observation.joint_positions shape for all episodes
        Return the shape of the observation main image
        """
        unique_shapes = set(
            step.observation.joints_position.shape
            for episode in self.episodes
            for step in episode.steps
        )

        if len(unique_shapes) > 1:
            raise ValueError(
                f"Dataset has multiple observation.joint_positions shapes: {unique_shapes}"
            )
        return unique_shapes.pop()

    def get_fps(self) -> float:
        """
        Return the average FPS of the dataset
        """
        # Calculate FPS for each episode
        episode_fps = []
        for episode in self.episodes:
            timestamps = np.array(
                [step.observation.timestamp for step in episode.steps]
            )
            if (
                len(timestamps) > 1
            ):  # Ensure we have at least 2 timestamps to calculate diff
                fps = 1 / np.mean(np.diff(timestamps))
                episode_fps.append(fps)

        return np.mean(episode_fps)


class Stats(BaseModel):
    """
    Statistics for a given feature.
    """

    max: NdArrayAsList | None = None
    min: NdArrayAsList | None = None
    mean: NdArrayAsList | None = None
    std: NdArrayAsList | None = None

    # These values are used for rolling computation of mean and std
    sum: NdArrayAsList | None = None
    square_sum: NdArrayAsList | None = None
    count: int = 0

    # To be able to use np.array in pydantic, we need to use arbitrary_types_allowed = True
    class Config:
        arbitrary_types_allowed = True
        extra = "allow"

    def update(self, value: np.ndarray | None) -> None:
        """
        Every recording step, update the stats with the new value.
        Note: These are not the final values for mean and std.
        You still neeed to call compute_from_rolling() to get the final values.
        """

        if value is None:
            return None

        # Update the max and min
        if self.max is None:
            self.max = value
        else:
            self.max = np.maximum(self.max, value)

        if self.min is None:
            self.min = value
        else:
            self.min = np.minimum(self.min, value)

        # Update the rolling sum and square sum
        if self.sum is None or self.square_sum is None:
            self.sum = value
            self.square_sum = value**2
            self.count = 1
        else:
            self.sum += value
            self.square_sum += value**2
            self.count += 1

    def compute_from_rolling(self):
        """
        Compute the mean and std from the rolling sum and square sum.
        """
        self.mean = self.sum / self.count
        self.std = np.sqrt(self.square_sum / self.count - self.mean**2)

    def update_image(self, image_value: np.ndarray) -> None:
        """
        Update the stats with the new image.
        The stats are in dim 3 for RGB.
        We normalize with the number of pixels.
        """
        assert image_value.ndim == 3, "Image value must be 3D"

        if image_value is None:
            return None

        image_norm_32 = image_value.astype(dtype=np.float32) / 255.0

        # Update the max and min
        # TODO: Is this code ok with the new shape of image_value?
        # TODO: Check if shape are ok for ex: min or max with shape (3, 1, 3)
        if self.max is None:
            self.max = np.max(image_norm_32, axis=(0, 1))
        else:
            # maximum is the max in each channel
            self.max = np.maximum(self.max, np.max(image_norm_32, axis=(0, 1)))

        if self.min is None:
            self.min = np.min(image_norm_32, axis=(0, 1))
        else:
            self.min = np.minimum(self.min, np.min(image_norm_32, axis=(0, 1)))

        # Update the rolling sum and square sum
<<<<<<< HEAD
        nb_pixels = image_value.shape[0] * image_value.shape[1]

        # Convert to int32 to avoid overflow when computing the square sum
        image_uint32 = image_value.astype(dtype=np.int32)

=======
        nb_pixels = image_norm_32.shape[0] * image_norm_32.shape[1]
        # Convert to int32 to avoid overflow when computing the square sum
>>>>>>> a0c79166
        if self.sum is None or self.square_sum is None:
            self.sum = np.sum(image_norm_32, axis=(0, 1))
            self.square_sum = np.sum(image_norm_32**2, axis=(0, 1))
            self.count = nb_pixels
        else:
<<<<<<< HEAD
            logger.info(f"Self Sum: {self.sum}")
            self.sum = self.sum + np.sum(image_value, axis=(0, 1))
            logger.info(f"Self Sum: {self.sum}")
            self.square_sum = self.square_sum + np.sum(image_uint32**2, axis=(0, 1))
            self.count = self.count + nb_pixels

        logger.info("Image stats update complete")
=======
            self.sum += np.sum(image_norm_32, axis=(0, 1))
            self.square_sum += np.sum(image_norm_32**2, axis=(0, 1))
            self.count += nb_pixels
>>>>>>> a0c79166

    def compute_from_rolling_images(self):
        """
        Compute the mean and std from the rolling sum and square sum for images.
        """
        self.mean = self.sum / self.count
        self.std = np.sqrt(self.square_sum / self.count - self.mean**2)
        # We want .tolist() to yield [[[mean_r, mean_g, mean_b]]] and not [mean_r, mean_g, mean_b]
        # Reshape to have the same shape as the mean and std
        # This makes it easier to normalize the imags
        self.mean = self.mean.reshape(3, 1, 1)
        self.std = self.std.reshape(3, 1, 1)
        if self.min.shape != (3, 1, 3):
            self.min = self.min.reshape(3, 1, 1)
        if self.max.shape != (3, 1, 3):
            self.max = self.max.reshape(3, 1, 1)


class StatsModel(BaseModel):
    """
    Data model utils to create stats.json file.

    Stats for  observation_state and actions are dim the number of joints
    Stats for images are dim 1, 3, 1
    The other stats are dim 1
    """

    observation_state: Stats = Field(default_factory=Stats)  # At init, will do Stats()
    action: Stats = Field(default_factory=Stats)
    timestamp: Stats = Field(default_factory=Stats)
    frame_index: Stats = Field(default_factory=Stats)
    episode_index: Stats = Field(default_factory=Stats)
    index: Stats = Field(default_factory=Stats)

    # TODO: implement multiple language instructions
    task_index: Stats = Field(default_factory=Stats)

    # key is like: observation.images.main
    # value is Stats of the object: average pixel value, std, min, max ; and shape (height, width, channel)
    observation_images: Dict[str, Stats] = Field(default_factory=dict)

    @classmethod
    def from_json(cls, meta_folder_path: str) -> "StatsModel":
        if (
            not os.path.exists(f"{meta_folder_path}/stats.json")
            or os.stat(f"{meta_folder_path}/stats.json").st_size == 0
        ):
            return cls()

        with open(f"{meta_folder_path}/stats.json", "r") as f:
            stats_dict = json.load(f)
            # Rename observation.state to observation_state
            stats_dict["observation_state"] = stats_dict.pop("observation.state")

            # Create a temporary dictionary for observation_images
            observation_images = {}
            for key in list(stats_dict.keys()):
                if "images" in key:
                    observation_images[key] = Stats(**stats_dict.pop(key))

        # Pass observation_images into the model constructor
        return cls(**stats_dict, observation_images=observation_images)

    def to_json(self, meta_folder_path: str) -> None:
        """
        Write the stats.json file in the meta folder path.
        """
        # Write stats files
        with open(f"{meta_folder_path}/stats.json", "w") as f:
            # Write the pydantic Basemodel as a str
            model_dict = self.model_dump()

            # Renamed observation_state to observation.state here
            model_dict["observation.state"] = model_dict.pop("observation_state")

            # We expose the fields in the dict observations images
            for key, value in model_dict["observation_images"].items():
                model_dict[key] = value
            model_dict.pop("observation_images")

            f.write(json.dumps(model_dict, indent=4))

    def update_previous(self, step: Step) -> None:
        """
        Updates the previous action with the given step.
        """
        self.action.update(step.action)

    def update(self, step: Step, episode_index: int) -> None:
        """
        Updates the stats with the given step.
        """
        logger.info("Updating action stats")
        self.action.update(step.action)

        logger.info("Updating observation state stats")
        # We do not update self.action, as it's updated in .update_previous()
        self.observation_state.update(step.observation.joints_position)

        logger.info("Updating timestamp stats")
        self.timestamp.update(np.array([step.observation.timestamp]))

        logger.info("Updating frame index stats")
        self.frame_index.update(np.array([self.frame_index.count + 1]))

        logger.info("Updating episode index stats")
        self.episode_index.update(np.array([episode_index]))

        logger.info("Updating index stats")
        self.index.update(np.array([self.index.count + 1]))

        logger.info("Updating task index stats")
        # TODO: Implement multiple language instructions
        # This should be the index of the instruction as it's in tasks.jsonl (TasksModel)
        self.task_index.update(np.array([0]))

        logger.info("Processing main image")
        main_image = step.observation.main_image
        (height, width, channel) = main_image.shape
        aspect_ratio: float = width / height
        if aspect_ratio >= 8 / 3:
            logger.info("Detected stereo image, splitting into left and right")
            # Stereo image detected: split in half
            left_image = main_image[:, : width // 2, :]
            right_image = main_image[:, width // 2 :, :]
            if (
                "observation.images.main.left" not in self.observation_images.keys()
                or "observation.images.main.right" not in self.observation_images.keys()
            ):
                logger.info("Initializing stereo image stats")
                # Initialize
<<<<<<< HEAD
                self.observation_images["observation.images.left"] = Stats()
                self.observation_images["observation.images.right"] = Stats()
            logger.info("Updating left image stats")
            self.observation_images["observation.images.left"].update_image(left_image)
            logger.info("Updating right image stats")
            self.observation_images["observation.images.right"].update_image(
=======
                self.observation_images["observation.images.main.left"] = Stats()
                self.observation_images["observation.images.main.right"] = Stats()
            self.observation_images["observation.images.main.left"].update_image(
                left_image
            )
            self.observation_images["observation.images.main.right"].update_image(
>>>>>>> a0c79166
                right_image
            )

        else:
            logger.info("Processing mono image")
            if "observation.images.main" not in self.observation_images.keys():
                logger.info("Initializing mono image stats")
                # Initialize
                self.observation_images["observation.images.main"] = Stats()
            logger.info("Updating mono image stats")
            self.observation_images["observation.images.main"].update_image(main_image)

        logger.info(
            f"Processing {len(step.observation.secondary_images)} secondary images"
        )
        for image_index, image in enumerate(step.observation.secondary_images):
            logger.info(f"Processing secondary image {image_index}")
            if (
                f"observation.images.secondary_{image_index}"
                not in self.observation_images.keys()
            ):
                logger.info(f"Initializing secondary image {image_index} stats")
                # Initialize
                self.observation_images[
                    f"observation.images.secondary_{image_index}"
                ] = Stats()

            logger.info(f"Updating secondary image {image_index} stats")
            self.observation_images[
                f"observation.images.secondary_{image_index}"
            ].update_image(step.observation.secondary_images[image_index])

        logger.info("Stats update complete")

    def save(self, meta_folder_path: str) -> None:
        """
        Save the stats to the meta folder path.
        Also computes the final mean and std for the Stats objects.
        """
        for field_key, field_value in self.__dict__.items():
            # if field is a Stats object, call .compute_from_rolling() to get the final mean and std
            if isinstance(field_value, Stats):
                field_value.compute_from_rolling()

            # Special case for images
            if isinstance(field_value, dict) and field_key == "observation_images":
                for key, value in field_value.items():
                    if isinstance(value, Stats):
                        value.compute_from_rolling_images()

        self.to_json(meta_folder_path)

    def update_before_episode_removal(self, parquet_path: str) -> None:
        """
        Update the stats before removing an episode from the dataset.
        """
        # Check the parquet file exists
        if not os.path.exists(parquet_path):
            raise ValueError(f"Parquet file {parquet_path} does not exist")

        # Load the parquet file
        episode_df = pd.read_parquet(parquet_path)
        nb_steps_deleted_episode = len(episode_df)

        # For each column in the parquet file, compute sum along first axis, min/max along last axis
        logger.info("Updating stats before removing episode")
        logger.info(f"Episode df action: {episode_df['action']}")

        column_sums = {
            col: {
                "sum": np.sum(np.array(episode_df[col].tolist()), axis=0),
                "max": np.max(np.array(episode_df[col].tolist()), axis=0),
                "min": np.min(np.array(episode_df[col].tolist()), axis=0),
                "square_sum": np.sum(np.array(episode_df[col].tolist()) ** 2, axis=0),
            }
            for col in episode_df.columns
        }

        logger.info(f"Column sums: {column_sums}")
        # Update stats for each field in the StatsModel
        for field_name, field in StatsModel.model_fields.items():
            # task_index is not updated since we do not support multiple tasks
            # observation_images has a special treatment
            if field_name in ["task_index", "observation_images"]:
                continue
            logger.info(f"Updating field {field_name}")
            # Get the field value from the instance
            field_value = getattr(self, field_name)
            # Convert observation_state to observation.state
            field_name = (
                "observation.state" if field_name == "observation_state" else field_name
            )
            # Update statistics
            if field_name in column_sums:
                # Maximum of debug info
                logger.info(f"Column sums for {field_name}: {column_sums[field_name]}")
                logger.info(f"Field value: {field_value}")
                logger.info(f"Field value mean: {field_value.mean}")

                # Subtract sums
                field_value.sum -= column_sums[field_name]["sum"]
                field_value.square_sum -= column_sums[field_name]["square_sum"]

                logger.info(f"Field value sum: {field_value.sum}")

                # Update min/max
                if (
                    field_value.min is not None
                    and column_sums[field_name]["min"] is not None
                ):
                    field_value.min = np.minimum(
                        field_value.min, column_sums[field_name]["min"]
                    )
                if (
                    field_value.max is not None
                    and column_sums[field_name]["max"] is not None
                ):
                    field_value.max = np.maximum(
                        field_value.max, column_sums[field_name]["max"]
                    )

                # Update count
                field_value.count -= nb_steps_deleted_episode

                # Recalculate mean and standard deviation
                if field_value.count > 0:
                    field_value.mean = field_value.sum / field_value.count
                    field_value.std = np.sqrt(
                        (field_value.square_sum / field_value.count)
                        - np.square(field_value.mean)
                    )

        # For image we need to load the mp4 video
        logger.info("Updating stats for images")
        # Extract the episode index from the parquet file name
        episode_index = int(parquet_path.split("_")[-1].split(".")[0])

        # List cameras_folder:
        folder_videos_path = (
            "/".join(parquet_path.split("/")[:-3]) + "/videos/chunk-000"
        )

        cameras_folder = os.listdir(folder_videos_path)
        for camera_folder in cameras_folder:
            # Create the path of the video episode_{episode_index:06d}.mp4
            video_path = os.path.join(
                folder_videos_path, camera_folder, f"episode_{episode_index:06d}.mp4"
            )
            sum_array, square_sum_array, frame_count_array = (
                compute_sum_squaresum_framecount_from_video(video_path)
            )

            sum_array = sum_array.astype(np.float32)
            square_sum_array = square_sum_array.astype(np.float32)

            logger.info(f"sum_array: {sum_array}")
            logger.info(f"square_sum_array: {square_sum_array}")
            logger.info(f"frame_count_array: {frame_count_array}")

            # Update the stats_model
            self.observation_images[camera_folder].sum = (
                self.observation_images[camera_folder].sum - sum_array
            )
            self.observation_images[camera_folder].square_sum = (
                self.observation_images[camera_folder].square_sum - square_sum_array
            )
            self.observation_images[camera_folder].count = (
                self.observation_images[camera_folder].count - frame_count_array[0]
            )
            field_value.count -= nb_steps_deleted_episode
            field_value.mean = field_value.sum / field_value.count
            logger.info(f"mean: {field_value.mean}")
            logger.info(f"count: {field_value.count}")
            logger.info(f"square_sum: {field_value.square_sum}")

            field_value.std = np.sqrt(
                abs((field_value.square_sum / field_value.count) - field_value.mean**2)
            )
            logger.info(f"std: {field_value.std}")


class FeatureDetails(BaseModel):
    dtype: Literal["video", "int64", "float32", "str", "bool"]
    shape: List[int]
    names: List[str] | None


class VideoInfo(BaseModel):
    """
    Information about the video
    """

    video_fps: int = 10
    video_codec: VideoCodecs

    video_pix_fmt: str = "yuv420p"
    video_is_depth_map: bool = False
    has_audio: bool = False


class VideoFeatureDetails(FeatureDetails):
    dtype: Literal["video"] = "video"
    info: VideoInfo


class InfoFeatures(BaseModel):
    action: FeatureDetails
    observation_state: FeatureDetails

    timestamp: FeatureDetails = Field(
        default_factory=lambda: FeatureDetails(dtype="float32", shape=[1], names=None)
    )
    episode_index: FeatureDetails = Field(
        default_factory=lambda: FeatureDetails(dtype="int64", shape=[1], names=None)
    )
    frame_index: FeatureDetails = Field(
        default_factory=lambda: FeatureDetails(dtype="int64", shape=[1], names=None)
    )
    task_index: FeatureDetails = Field(
        default_factory=lambda: FeatureDetails(dtype="int64", shape=[1], names=None)
    )
    index: FeatureDetails = Field(
        default_factory=lambda: FeatureDetails(dtype="int64", shape=[1], names=None)
    )
    # Camera images
    observation_images: Dict[str, VideoFeatureDetails] = Field(default_factory=dict)

    # Optional fields (RL)
    next_done: FeatureDetails | None = None
    next_success: FeatureDetails | None = None
    next_reward: FeatureDetails | None = None

    def to_dict(self) -> dict:
        """
        Convert the InfoFeatures to a dictionary.
        This transforms observation_images and observation_state to the correct format.
        """
        model_dict = self.model_dump()

        # Rename key observation_state to observation.state same with images
        model_dict["observation.state"] = model_dict.pop("observation_state")

        if self.observation_images is not None:
            for key, value in self.observation_images.items():
                model_dict[key] = value.model_dump()

        model_dict.pop("observation_images")

        # Filter all None values
        model_dict = {
            key: value
            for key, value in model_dict.items()
            if value is not None and value != {}
        }

        return model_dict


class BaseRobotInfo(BaseModel):
    robot_type: str
    action: FeatureDetails
    observation_state: FeatureDetails


class InfoModel(BaseModel):
    """
    Data model util to create meta/info.jsonl file.
    """

    robot_type: str

    codebase_version: str = "v2.0"
    total_episodes: int = 0
    total_frames: int = 0
    total_tasks: int = 0
    total_videos: int = 0
    total_chunks: int = 1
    chunks_size: int = 1000
    fps: int = 10
    splits: Dict[str, str] = Field(default_factory=lambda: {"train": "0:0"})
    data_path: str = (
        "data/chunk-{episode_chunk:03d}/episode_{episode_index:06d}.parquet"
    )
    video_path: str = (
        "videos/chunk-{episode_chunk:03d}/{video_key}/episode_{episode_index:06d}.mp4"
    )
    features: InfoFeatures

    @classmethod
    def from_robot(cls, robot: BaseRobot, **data) -> "InfoModel":
        """
        From a robot configuration, create the appropriate InfoModel.
        This is because it depends on the number of joints etc.
        """
        robot_info = robot.get_info()
        features = InfoFeatures(
            action=robot_info.action,
            observation_state=robot_info.observation_state,
        )
        return cls(
            **data,
            features=features,
            robot_type=robot_info.robot_type,
        )

    def to_dict(self):
        """
        Convert the InfoModel to a dictionary. This is different from
        model_dump() as it transforms the features to the correct format.
        """
        model_dict = self.model_dump()
        model_dict["features"] = self.features.to_dict()
        return model_dict

    @classmethod
    def from_json(
        cls,
        meta_folder_path: str,
        fps: int | None = None,
        codec: VideoCodecs | None = None,
        robot: BaseRobot | None = None,
        main_image: np.ndarray | None = None,
        secondary_images: List[np.ndarray] | None = None,
        main_is_stereo: bool = False,
    ) -> "InfoModel":
        """
        Read the info.json file in the meta folder path.
        If the file does not exist, try to create the InfoModel from the provided robot.

        raise ValueError if no robot is provided and the file does not exist.
        """
        if (
            not os.path.exists(f"{meta_folder_path}/info.json")
            or os.stat(f"{meta_folder_path}/info.json").st_size == 0
        ):
            if robot is None:
                raise ValueError(
                    "No info.json file found and no robot provided to create the InfoModel"
                )
            if codec is None:
                raise ValueError("No codec provided to create the InfoModel")
            if fps is None:
                raise ValueError("No fps provided to create the InfoModel")

            info_model = cls.from_robot(robot)
            if main_image is not None:
                if not main_is_stereo:
                    info_model.features.observation_images[
                        "observation.images.main"
                    ] = VideoFeatureDetails(
                        shape=list(main_image.shape),
                        names=["height", "width", "channel"],
                        info=VideoInfo(video_codec=codec, video_fps=fps),
                    )
                else:
                    # Split along the width in 2 imaes
                    new_shape = [
                        main_image.shape[0],
                        main_image.shape[1] // 2,
                        main_image.shape[2],
                    ]
                    info_model.features.observation_images[
                        "observation.images.main.left"
                    ] = VideoFeatureDetails(
                        shape=new_shape,
                        names=["height", "width", "channel"],
                        info=VideoInfo(video_codec=codec, video_fps=fps),
                    )
                    info_model.features.observation_images[
                        "observation.images.main.right"
                    ] = VideoFeatureDetails(
                        shape=new_shape,
                        names=["height", "width", "channel"],
                        info=VideoInfo(video_codec=codec, video_fps=fps),
                    )

            if secondary_images is not None:
                for index_image, image in enumerate(secondary_images):
                    key_name = f"observation.images.secondary_{index_image}"
                    info_model.features.observation_images[key_name] = (
                        VideoFeatureDetails(
                            shape=list(image.shape),
                            names=["height", "width", "channel"],
                            info=VideoInfo(video_codec=codec, video_fps=fps),
                        )
                    )
            return info_model

        with open(f"{meta_folder_path}/info.json", "r") as f:
            stats_dict = json.load(f)
            stats_dict["features"]["observation_state"] = stats_dict["features"].pop(
                "observation.state"
            )

            observation_images = {}
            keys_to_remove = []
            for key, value in stats_dict["features"].items():
                if "observation.images" in key:
                    observation_images[key] = value
                    keys_to_remove.append(key)
            for key in keys_to_remove:
                del stats_dict["features"][key]
            stats_dict["features"]["observation_images"] = observation_images

        return cls(**stats_dict)

    def to_json(self, meta_folder_path: str) -> None:
        """
        Write the info.json file in the meta folder path.
        """
        with open(f"{meta_folder_path}/info.json", "w") as f:
            f.write(json.dumps(self.to_dict(), indent=4))

    def update(self, episode: Episode) -> None:
        """
        Update the info given a new recorded Episode.
        """
        self.total_episodes += 1
        self.total_frames += len(episode.steps)
        self.total_videos += len(self.features.observation_images.keys())
        self.splits = {"train": f"0:{self.total_episodes}"}
        # TODO: Handle multiple language instructions
        # TODO: Implement support for multiple chunks

    def save(
        self,
        meta_folder_path: str,
    ) -> None:
        """
        Save the info to the meta folder path.
        """
        self.to_json(meta_folder_path)

    def update_before_episode_removal(self, parquet_path: str) -> None:
        """
        Update the info before removing an episode from the dataset.
        """
        # Ensure the parquet file exist
        if not os.path.exists(parquet_path):
            raise ValueError(f"Parquet file {parquet_path} does not exist.")

        # Load parquet file with pandas
        df_episode = pd.read_parquet(parquet_path)

        self.total_episodes -= 1
        self.total_frames -= len(df_episode)
        self.total_videos -= len(self.features.observation_images.keys())
        self.splits = {"train": f"0:{self.total_episodes}"}
        # TODO(adle): Implement support for multi tasks in dataset
        # self.total_tasks -= ...


class TasksFeatures(BaseModel):
    """
    Features of the lines in tasks.jsonl.
    """

    task_index: int
    task: str = "None"


class TasksModel(BaseModel):
    """
    Data model util to create meta/tasks.jsonl file.
    """

    tasks: List[TasksFeatures]
    _initial_nb_total_tasks: int = 0

    @classmethod
    def from_jsonl(cls, meta_folder_path: str) -> "TasksModel":
        """
        Read the tasks.jsonl file in the meta folder path.
        """
        if not os.path.exists(f"{meta_folder_path}/tasks.jsonl"):
            return cls(tasks=[])

        with open(f"{meta_folder_path}/tasks.jsonl", "r") as f:
            tasks = []
            for line in f:
                tasks.append(TasksFeatures(**json.loads(line)))

        tasks_model = cls(tasks=tasks)
        # Do it after model init, otherwise pydantic ignores the value of _original_nb_total_tasks
        tasks_model._initial_nb_total_tasks = len(tasks)
        return tasks_model

    def to_jsonl(self, meta_folder_path: str) -> None:
        """
        Write the tasks.jsonl file in the meta folder path.
        """

        with open(f"{meta_folder_path}/tasks.jsonl", "a") as f:
            # Only append the new tasks to the file
            for task in self.tasks[self._initial_nb_total_tasks :]:
                f.write(task.model_dump_json() + "\n")

    def update(self, step: Step) -> None:
        """
        Updates the tasks with the given step.
        """
        # Add the task only if it is not in the tasks already
        if str(step.observation.language_instruction) not in [
            task.task for task in self.tasks
        ]:
            logger.info(
                f"Adding task: {step.observation.language_instruction} to {[task.task for task in self.tasks]}"
            )
            self.tasks.append(
                TasksFeatures(
                    task_index=len(self.tasks),
                    task=str(step.observation.language_instruction),
                )
            )

    def update_before_episode_removal(self, parquet_path: str) -> None:
        """
        Update the tasks before removing an episode from the dataset.
        We count the number of occurences of task_index in the dataset.
        If the episode is the only one with this task_index, we remove it from the tasks.jsonl file.
        """
        # Ensure the parquet file exist
        if not os.path.exists(parquet_path):
            raise ValueError(f"Parquet file {parquet_path} does not exist.")

        # Load parquet file with pandas
        df_episode = pd.read_parquet(parquet_path)

        # Create the path of the data folder
        parquet_path_parts = parquet_path.split("/")
        data_folder_path = "/".join(parquet_path_parts[:-2])

        # For each file in the data folder get the task indexes (unique)
        task_indexes: List[int] = []
        for file in os.listdir(data_folder_path):
            if file.endswith(".parquet"):
                df = pd.read_parquet(f"{data_folder_path}/{file}")
                task_indexes.extend(df["task_index"].unique())

        for task_index in df_episode["task_index"].unique():
            task_index = int(task_index)
            # delete the line in tasks.jsonl if and only if the task index in this episode is the only one in the dataset
            if task_indexes.count(task_index) == 1:
                self.tasks = [
                    task for task in self.tasks if task.task_index != task_index
                ]

    def save(self, meta_folder_path: str) -> None:
        """
        Save the episodes to the meta folder path.
        """
        self.to_jsonl(meta_folder_path)


class EpisodesFeatures(BaseModel):
    """
    Features of the lines in episodes.jsonl.
    """

    episode_index: int = 0
    tasks: List[str] = []
    length: int = 0


class EpisodesModel(BaseModel):
    """
    Follow the structure of the episodes.jsonl file.
    """

    episodes: List[EpisodesFeatures] = Field(default_factory=list)
    _original_nb_total_episodes: int = 0

    def update(self, step: Step, episode_index: int) -> None:
        """
        Updates the episodes with the given episode.
        episode_index is the index of the episode of the current step.
        """
        # If episode_index is not in the episodes, add it
        logger.info("Updating episodes")
        logger.info(f"Episodes: {self.episodes}")
        if episode_index not in [episode.episode_index for episode in self.episodes]:
            logger.info(f"Adding episode: {episode_index}")
            self.episodes.append(
                EpisodesFeatures(
                    episode_index=episode_index,
                    tasks=[str(step.observation.language_instruction)],
                    length=1,
                )
            )
            logger.info(f"Episodes: {self.episodes}")
        else:
            # Increase the nb frames counter
            logger.info(f"Updating episode: {episode_index}")
            self.episodes[episode_index].length += 1
            logger.info(f"Episodes: {self.episodes}")
            # Add the language instruction if it's a new one
            if (
                str(step.observation.language_instruction)
                not in self.episodes[episode_index].tasks
            ):
                self.episodes[episode_index].tasks.append(
                    str(step.observation.language_instruction)
                )
        logger.info("Episodes update complete")

    def to_jsonl(self, meta_folder_path: str) -> None:
        """
        Write the episodes.jsonl file in the meta folder path.
        """
        with open(f"{meta_folder_path}/episodes.jsonl", "a") as f:
            for episode in self.episodes[self._original_nb_total_episodes :]:
                f.write(episode.model_dump_json() + "\n")

    @classmethod
    def from_jsonl(cls, meta_folder_path: str) -> "EpisodesModel":
        """
        Read the episodes.jsonl file in the meta folder path.
        """
        if not os.path.exists(f"{meta_folder_path}/episodes.jsonl"):
            return EpisodesModel()

        with open(f"{meta_folder_path}/episodes.jsonl", "r") as f:
            episodes_model = []
            for line in f:
                logger.debug(f"Reading line: {line}")
                episodes_model.append(EpisodesFeatures(**json.loads(line)))

        episode = EpisodesModel(episodes=episodes_model)
        # Do it after model init, otherwise pydantic ignores the value of _original_nb_total_episodes
        episode._original_nb_total_episodes = len(episodes_model)
        return episode

    def save(self, meta_folder_path: str) -> None:
        """
        Save the episodes to the meta folder path.
        """
        self.to_jsonl(meta_folder_path)

    def update_before_episode_removal(self, parquet_path: str):
        """
        Update the episodes model before removing an episode from the dataset.
        We just remove the line corresponding to the episode_index of the parquet file.
        """
        # Ensure the parquet file exist
        if not os.path.exists(parquet_path):
            raise ValueError(f"Parquet file {parquet_path} does not exist.")

        index_deleted_episode = int(
            parquet_path.split("/")[-1].split(".")[0].split("_")[-1]
        )

        self.episodes = [
            episode
            for episode in self.episodes
            if episode.episode_index != index_deleted_episode
        ]<|MERGE_RESOLUTION|>--- conflicted
+++ resolved
@@ -900,34 +900,18 @@
             self.min = np.minimum(self.min, np.min(image_norm_32, axis=(0, 1)))
 
         # Update the rolling sum and square sum
-<<<<<<< HEAD
-        nb_pixels = image_value.shape[0] * image_value.shape[1]
-
+        nb_pixels = image_norm_32.shape[0] * image_norm_32.shape[1]
         # Convert to int32 to avoid overflow when computing the square sum
         image_uint32 = image_value.astype(dtype=np.int32)
 
-=======
-        nb_pixels = image_norm_32.shape[0] * image_norm_32.shape[1]
-        # Convert to int32 to avoid overflow when computing the square sum
->>>>>>> a0c79166
         if self.sum is None or self.square_sum is None:
             self.sum = np.sum(image_norm_32, axis=(0, 1))
             self.square_sum = np.sum(image_norm_32**2, axis=(0, 1))
             self.count = nb_pixels
         else:
-<<<<<<< HEAD
-            logger.info(f"Self Sum: {self.sum}")
             self.sum = self.sum + np.sum(image_value, axis=(0, 1))
-            logger.info(f"Self Sum: {self.sum}")
             self.square_sum = self.square_sum + np.sum(image_uint32**2, axis=(0, 1))
-            self.count = self.count + nb_pixels
-
-        logger.info("Image stats update complete")
-=======
-            self.sum += np.sum(image_norm_32, axis=(0, 1))
-            self.square_sum += np.sum(image_norm_32**2, axis=(0, 1))
             self.count += nb_pixels
->>>>>>> a0c79166
 
     def compute_from_rolling_images(self):
         """
@@ -1059,21 +1043,12 @@
             ):
                 logger.info("Initializing stereo image stats")
                 # Initialize
-<<<<<<< HEAD
-                self.observation_images["observation.images.left"] = Stats()
-                self.observation_images["observation.images.right"] = Stats()
-            logger.info("Updating left image stats")
-            self.observation_images["observation.images.left"].update_image(left_image)
-            logger.info("Updating right image stats")
-            self.observation_images["observation.images.right"].update_image(
-=======
                 self.observation_images["observation.images.main.left"] = Stats()
                 self.observation_images["observation.images.main.right"] = Stats()
             self.observation_images["observation.images.main.left"].update_image(
                 left_image
             )
             self.observation_images["observation.images.main.right"].update_image(
->>>>>>> a0c79166
                 right_image
             )
 
